--- conflicted
+++ resolved
@@ -21,13 +21,9 @@
     Δτ::Real
 end
 
-<<<<<<< HEAD
+
 function evaluate(Δφ::ConstantTimeLag, f)
-    return Δφ.Δτ * 2
-=======
-function calculate(f, Δφ::ConstantTimeLag)
-	return Δφ.Δτ
->>>>>>> e82fb2d3
+    return Δφ.Δτ
 end
 
 @doc raw"""
@@ -44,15 +40,9 @@
     f₀::Real
 end
 
-<<<<<<< HEAD
 function evaluate(Δφ::ConstantPhaseLag, f)
-    return @. Δφ.τ₀ * Δφ.f₀ / f * 2
-end
-=======
-function calculate(f, Δφ::ConstantPhaseLag)
-	return @. Δφ.τ₀ * Δφ.f₀ / f
+    return @. Δφ.τ₀ * Δφ.f₀ / f 
 end
 
 
-(Δφ::PhaseModel)(f) = calculate.(f, Ref(Δφ))
->>>>>>> e82fb2d3
+(Δφ::PhaseModel)(f) = calculate.(f, Ref(Δφ))
--- conflicted
+++ resolved
@@ -100,19 +100,11 @@
 p1 = scatter!(f, γ², yerr=γ²_err, label="γ²", xscale=:log10,ylims=(0,1.1),ms=4,ylabel="Coherence",link=:x, framestyle=:box)
 
 p2 = scatter(f, Δφ, yerr=Δφ_err, xscale=:log10, ylabel="Time delay (d)",xlabel="Frequency (d^-1)",link=:x, framestyle=:box,label=nothing)
-<<<<<<< HEAD
-p2 = plot!(f,evaluate(Δϕ,f) .* 2 .*pi .* f )
-println(evaluate(Δϕ,f[1]) .* 2 .*pi .* f[1] )
-
-p3 = scatter(f, Δτ, yerr=Δτ_err, xscale=:log10, ylabel="Time delay (d)",xlabel="Frequency (d^-1)",link=:x, framestyle=:box,label=nothing)
-p3 = plot!(f,-evaluate(Δϕ,f) )
-=======
 p2 = plot!(f,Δϕ(f) .* 2 .*pi .* f )
 println(Δϕ(f[1]) .* 2 .*pi .* f[1] )
 
 p3 = scatter(f, Δτ, yerr=Δτ_err, xscale=:log10, ylabel="Time delay (d)",xlabel="Frequency (d^-1)",link=:x, framestyle=:box,label=nothing)
 p3 = plot!(f,-Δϕ(f) )
->>>>>>> e82fb2d3
 
 plot(p1, p2,p3, layout=l,size=(800,900))
 ```